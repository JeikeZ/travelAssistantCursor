import { NextResponse } from 'next/server'
import { cookies } from 'next/headers'
import { supabaseServer } from '@/lib/supabase-server'
import { createAuthenticatedResponse } from '@/lib/api-utils'
import type { TripStatistics, Trip } from '@/types'

// Force dynamic rendering - no caching for user-specific data
export const dynamic = 'force-dynamic'
export const revalidate = 0

// Helper function to get user from session
async function getUserFromSession() {
  const cookieStore = await cookies()
  const sessionCookie = cookieStore.get('session')
  
  if (!sessionCookie) {
    return null
  }

  try {
    const session = JSON.parse(sessionCookie.value)
    return session.user
  } catch {
    return null
  }
}

// GET /api/trips/stats - Get user trip statistics
export async function GET() {
  try {
    const user = await getUserFromSession()

    if (!user) {
      return NextResponse.json(
        { error: 'Authentication required' },
        { status: 401 }
      )
    }

    if (user.is_guest) {
      return NextResponse.json(
        { error: 'Guest users cannot access trip statistics' },
        { status: 403 }
      )
    }

    // Fetch all trips for the user
    const { data: trips, error } = await supabaseServer
      .from('trips')
      .select('*')
      .eq('user_id', user.id)

    if (error) {
      console.error('Error fetching trips for stats:', error)
      return NextResponse.json(
        { error: 'Failed to fetch trip statistics' },
        { status: 500 }
      )
    }

    const allTrips = trips as Trip[]

    // Calculate statistics
    const totalTrips = allTrips.length
    const completedTrips = allTrips.filter(t => t.status === 'completed').length
    const activeTrips = allTrips.filter(t => t.status === 'active').length
    const archivedTrips = allTrips.filter(t => t.status === 'archived').length

    // Count unique countries and cities
    const uniqueCountries = new Set(allTrips.map(t => t.destination_country))
    const uniqueCities = new Set(allTrips.map(t => `${t.destination_city}, ${t.destination_country}`))

    // Calculate most visited destinations
    const destinationCounts: Record<string, number> = {}
    allTrips.forEach(trip => {
      const destination = `${trip.destination_city}, ${trip.destination_country}`
      destinationCounts[destination] = (destinationCounts[destination] || 0) + 1
    })

    const mostVisitedDestinations = Object.entries(destinationCounts)
      .map(([destination, count]) => ({ destination, count }))
      .sort((a, b) => b.count - a.count)
      .slice(0, 5) // Top 5 destinations

    // Get favorite trips
    const favoriteTrips = allTrips
      .filter(t => t.is_favorite)
      .sort((a, b) => new Date(b.created_at).getTime() - new Date(a.created_at).getTime())
      .slice(0, 5) // Top 5 favorite trips

    const statistics: TripStatistics = {
      totalTrips,
      completedTrips,
      activeTrips,
      archivedTrips,
      totalCountriesVisited: uniqueCountries.size,
      totalCitiesVisited: uniqueCities.size,
      mostVisitedDestinations,
      favoriteTrips,
    }

<<<<<<< HEAD
    return createAuthenticatedResponse(statistics)
=======
    const response = NextResponse.json(statistics)

    // Ensure no public caching of user-specific data
    response.headers.set('Cache-Control', 'private, no-cache, no-store, must-revalidate')
    response.headers.set('Vary', 'Cookie')

    return response
>>>>>>> 489cd596
  } catch (error) {
    console.error('Error in GET /api/trips/stats:', error)
    return NextResponse.json(
      { error: 'Internal server error' },
      { status: 500 }
    )
  }
}<|MERGE_RESOLUTION|>--- conflicted
+++ resolved
@@ -99,9 +99,6 @@
       favoriteTrips,
     }
 
-<<<<<<< HEAD
-    return createAuthenticatedResponse(statistics)
-=======
     const response = NextResponse.json(statistics)
 
     // Ensure no public caching of user-specific data
@@ -109,7 +106,6 @@
     response.headers.set('Vary', 'Cookie')
 
     return response
->>>>>>> 489cd596
   } catch (error) {
     console.error('Error in GET /api/trips/stats:', error)
     return NextResponse.json(
