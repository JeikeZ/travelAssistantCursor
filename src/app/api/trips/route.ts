--- conflicted
+++ resolved
@@ -168,11 +168,7 @@
     const total = count || 0
     const hasMore = offset + limit < total
 
-<<<<<<< HEAD
-    return createAuthenticatedResponse({
-=======
     const response = NextResponse.json({
->>>>>>> 489cd596
       trips: trips as Trip[],
       total,
       hasMore,
